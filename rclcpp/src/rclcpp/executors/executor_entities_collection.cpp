// Copyright 2023 Open Source Robotics Foundation, Inc.
//
// Licensed under the Apache License, Version 2.0 (the "License");
// you may not use this file except in compliance with the License.
// You may obtain a copy of the License at
//
//     http://www.apache.org/licenses/LICENSE-2.0
//
// Unless required by applicable law or agreed to in writing, software
// distributed under the License is distributed on an "AS IS" BASIS,
// WITHOUT WARRANTIES OR CONDITIONS OF ANY KIND, either express or implied.
// See the License for the specific language governing permissions and
// limitations under the License.

#include "rclcpp/executors/executor_entities_collection.hpp"

namespace rclcpp
{
namespace executors
{
bool ExecutorEntitiesCollection::empty() const
{
  return subscriptions.empty() &&
         timers.empty() &&
         guard_conditions.empty() &&
         clients.empty() &&
         services.empty() &&
         waitables.empty();
}

void ExecutorEntitiesCollection::clear()
{
  subscriptions.clear();
  timers.clear();
  guard_conditions.clear();
  clients.clear();
  services.clear();
  waitables.clear();
}


void
build_entities_collection(
  const std::vector<rclcpp::CallbackGroup::WeakPtr> & callback_groups,
  ExecutorEntitiesCollection & collection)
{
  collection.clear();

  for (auto weak_group_ptr : callback_groups) {
    auto group_ptr = weak_group_ptr.lock();
    if (!group_ptr) {
      continue;
    }

    if (group_ptr->can_be_taken_from().load()) {
      group_ptr->collect_all_ptrs(
        [&collection, weak_group_ptr](const rclcpp::SubscriptionBase::SharedPtr & subscription) {
          collection.subscriptions.insert(
            {
              subscription->get_subscription_handle().get(),
              {subscription, weak_group_ptr}
            });
        },
        [&collection, weak_group_ptr](const rclcpp::ServiceBase::SharedPtr & service) {
          collection.services.insert(
            {
              service->get_service_handle().get(),
              {service, weak_group_ptr}
            });
        },
        [&collection, weak_group_ptr](const rclcpp::ClientBase::SharedPtr & client) {
          collection.clients.insert(
            {
              client->get_client_handle().get(),
              {client, weak_group_ptr}
            });
        },
        [&collection, weak_group_ptr](const rclcpp::TimerBase::SharedPtr & timer) {
          collection.timers.insert(
            {
              timer->get_timer_handle().get(),
              {timer, weak_group_ptr}
            });
        },
        [&collection, weak_group_ptr](const rclcpp::Waitable::SharedPtr & waitable) {
          collection.waitables.insert(
            {
              waitable.get(),
              {waitable, weak_group_ptr}
            });
        }
      );
    }
  }
}

<<<<<<< HEAD
size_t
=======
size_t 
>>>>>>> ad5931b1
ready_executables(
  const ExecutorEntitiesCollection & collection,
  rclcpp::WaitResult<rclcpp::WaitSet> & wait_result,
  std::deque<rclcpp::AnyExecutable> & executables
)
{
<<<<<<< HEAD
  if (wait_result.kind() != rclcpp::WaitResultKind::Ready) {
    return 0;
  }

  auto rcl_wait_set = wait_result.get_wait_set().get_rcl_wait_set();
  size_t added = 0;
=======
  size_t added = 0;
  if (wait_result.kind() != rclcpp::WaitResultKind::Ready) {
    return added;
  }
  auto rcl_wait_set = wait_result.get_wait_set().get_rcl_wait_set();
>>>>>>> ad5931b1

  // Cache shared pointers to groups to avoid extra work re-locking them
  std::map<rclcpp::CallbackGroup::WeakPtr,
    rclcpp::CallbackGroup::SharedPtr,
    std::owner_less<rclcpp::CallbackGroup::WeakPtr>> group_map;
<<<<<<< HEAD
=======

>>>>>>> ad5931b1
  auto group_cache = [&group_map](const rclcpp::CallbackGroup::WeakPtr & weak_cbg_ptr)
    {
      if (group_map.count(weak_cbg_ptr) == 0) {
        group_map.insert({weak_cbg_ptr, weak_cbg_ptr.lock()});
      }
      return group_map.find(weak_cbg_ptr)->second;
    };

<<<<<<< HEAD

=======
>>>>>>> ad5931b1
  for (size_t ii = 0; ii < rcl_wait_set.size_of_timers; ++ii) {
    if (nullptr == rcl_wait_set.timers[ii]) {continue;}
    auto entity_iter = collection.timers.find(rcl_wait_set.timers[ii]);
    if (entity_iter != collection.timers.end()) {
      auto entity = entity_iter->second.entity.lock();
      if (!entity) {
        continue;
      }
      auto group_info = group_cache(entity_iter->second.callback_group);
      if (group_info && !group_info->can_be_taken_from().load()) {
        continue;
      }
      if (!entity->call()) {
        continue;
      }
      rclcpp::AnyExecutable exec;
      exec.timer = entity;
      exec.callback_group = group_info;
      executables.push_back(exec);
      added++;
    }
  }

  for (size_t ii = 0; ii < rcl_wait_set.size_of_subscriptions; ++ii) {
    if (nullptr == rcl_wait_set.subscriptions[ii]) {continue;}
    auto entity_iter = collection.subscriptions.find(rcl_wait_set.subscriptions[ii]);
    if (entity_iter != collection.subscriptions.end()) {
      auto entity = entity_iter->second.entity.lock();
      if (!entity) {
        continue;
      }
      auto group_info = group_cache(entity_iter->second.callback_group);
      if (group_info && !group_info->can_be_taken_from().load()) {
        continue;
      }
      rclcpp::AnyExecutable exec;
      exec.subscription = entity;
      exec.callback_group = group_info;
      executables.push_back(exec);
      added++;
    }
  }

  for (size_t ii = 0; ii < rcl_wait_set.size_of_services; ++ii) {
    if (nullptr == rcl_wait_set.services[ii]) {continue;}
    auto entity_iter = collection.services.find(rcl_wait_set.services[ii]);
    if (entity_iter != collection.services.end()) {
      auto entity = entity_iter->second.entity.lock();
      if (!entity) {
        continue;
      }
      auto group_info = group_cache(entity_iter->second.callback_group);
      if (group_info && !group_info->can_be_taken_from().load()) {
        continue;
      }
      rclcpp::AnyExecutable exec;
      exec.service = entity;
      exec.callback_group = group_info;
      executables.push_back(exec);
      added++;
    }
  }

  for (size_t ii = 0; ii < rcl_wait_set.size_of_clients; ++ii) {
    if (nullptr == rcl_wait_set.clients[ii]) {continue;}
    auto entity_iter = collection.clients.find(rcl_wait_set.clients[ii]);
    if (entity_iter != collection.clients.end()) {
      auto entity = entity_iter->second.entity.lock();
      if (!entity) {
        continue;
      }
      auto group_info = group_cache(entity_iter->second.callback_group);
      if (group_info && !group_info->can_be_taken_from().load()) {
        continue;
      }
      rclcpp::AnyExecutable exec;
      exec.client = entity;
      exec.callback_group = group_info;
      executables.push_back(exec);
      added++;
<<<<<<< HEAD
=======
    }
  }

  for (auto & [handle, entry] : collection.waitables) {
    auto waitable = entry.entity.lock();
    if (!waitable) {
      continue;
    }
    if (!waitable->is_ready(&rcl_wait_set)) {
      continue;
>>>>>>> ad5931b1
    }
    auto group_info = group_cache(entry.callback_group);
    if (group_info && !group_info->can_be_taken_from().load()) {
      continue;
    }
    rclcpp::AnyExecutable exec;
    exec.waitable = waitable;
    exec.callback_group = group_info;
    exec.data = waitable->take_data();
    executables.push_back(exec);
    added++;
  }
<<<<<<< HEAD
=======

  return added;
}
>>>>>>> ad5931b1

  for (auto & [handle, entry] : collection.waitables) {
    auto waitable = entry.entity.lock();
    if (!waitable) {
      continue;
    }
    if (!waitable->is_ready(&rcl_wait_set)) {
      continue;
    }
    auto group_info = group_cache(entry.callback_group);
    if (group_info && !group_info->can_be_taken_from().load()) {
      continue;
    }
    rclcpp::AnyExecutable exec;
    exec.waitable = waitable;
    exec.callback_group = group_info;
    exec.data = waitable->take_data();
    executables.push_back(exec);
    added++;
  }
  return added;
}
}  // namespace executors
}  // namespace rclcpp<|MERGE_RESOLUTION|>--- conflicted
+++ resolved
@@ -94,40 +94,24 @@
   }
 }
 
-<<<<<<< HEAD
 size_t
-=======
-size_t 
->>>>>>> ad5931b1
 ready_executables(
   const ExecutorEntitiesCollection & collection,
   rclcpp::WaitResult<rclcpp::WaitSet> & wait_result,
   std::deque<rclcpp::AnyExecutable> & executables
 )
 {
-<<<<<<< HEAD
-  if (wait_result.kind() != rclcpp::WaitResultKind::Ready) {
-    return 0;
-  }
-
-  auto rcl_wait_set = wait_result.get_wait_set().get_rcl_wait_set();
-  size_t added = 0;
-=======
   size_t added = 0;
   if (wait_result.kind() != rclcpp::WaitResultKind::Ready) {
     return added;
   }
   auto rcl_wait_set = wait_result.get_wait_set().get_rcl_wait_set();
->>>>>>> ad5931b1
 
   // Cache shared pointers to groups to avoid extra work re-locking them
   std::map<rclcpp::CallbackGroup::WeakPtr,
     rclcpp::CallbackGroup::SharedPtr,
     std::owner_less<rclcpp::CallbackGroup::WeakPtr>> group_map;
-<<<<<<< HEAD
-=======
-
->>>>>>> ad5931b1
+
   auto group_cache = [&group_map](const rclcpp::CallbackGroup::WeakPtr & weak_cbg_ptr)
     {
       if (group_map.count(weak_cbg_ptr) == 0) {
@@ -136,10 +120,6 @@
       return group_map.find(weak_cbg_ptr)->second;
     };
 
-<<<<<<< HEAD
-
-=======
->>>>>>> ad5931b1
   for (size_t ii = 0; ii < rcl_wait_set.size_of_timers; ++ii) {
     if (nullptr == rcl_wait_set.timers[ii]) {continue;}
     auto entity_iter = collection.timers.find(rcl_wait_set.timers[ii]);
@@ -220,8 +200,6 @@
       exec.callback_group = group_info;
       executables.push_back(exec);
       added++;
-<<<<<<< HEAD
-=======
     }
   }
 
@@ -232,7 +210,6 @@
     }
     if (!waitable->is_ready(&rcl_wait_set)) {
       continue;
->>>>>>> ad5931b1
     }
     auto group_info = group_cache(entry.callback_group);
     if (group_info && !group_info->can_be_taken_from().load()) {
@@ -245,32 +222,6 @@
     executables.push_back(exec);
     added++;
   }
-<<<<<<< HEAD
-=======
-
-  return added;
-}
->>>>>>> ad5931b1
-
-  for (auto & [handle, entry] : collection.waitables) {
-    auto waitable = entry.entity.lock();
-    if (!waitable) {
-      continue;
-    }
-    if (!waitable->is_ready(&rcl_wait_set)) {
-      continue;
-    }
-    auto group_info = group_cache(entry.callback_group);
-    if (group_info && !group_info->can_be_taken_from().load()) {
-      continue;
-    }
-    rclcpp::AnyExecutable exec;
-    exec.waitable = waitable;
-    exec.callback_group = group_info;
-    exec.data = waitable->take_data();
-    executables.push_back(exec);
-    added++;
-  }
   return added;
 }
 }  // namespace executors
