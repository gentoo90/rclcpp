// Copyright 2014 Open Source Robotics Foundation, Inc.
//
// Licensed under the Apache License, Version 2.0 (the "License");
// you may not use this file except in compliance with the License.
// You may obtain a copy of the License at
//
//     http://www.apache.org/licenses/LICENSE-2.0
//
// Unless required by applicable law or agreed to in writing, software
// distributed under the License is distributed on an "AS IS" BASIS,
// WITHOUT WARRANTIES OR CONDITIONS OF ANY KIND, either express or implied.
// See the License for the specific language governing permissions and
// limitations under the License.

#ifndef RCLCPP__EXECUTOR_HPP_
#define RCLCPP__EXECUTOR_HPP_

#include <algorithm>
#include <cassert>
#include <chrono>
#include <cstdlib>
#include <iostream>
#include <list>
#include <map>
#include <memory>
#include <mutex>
#include <string>
#include <vector>
#include <type_traits>

#include "rcl/guard_condition.h"
#include "rcl/wait.h"
#include "rcpputils/scope_exit.hpp"

#include "rclcpp/context.hpp"
#include "rclcpp/contexts/default_context.hpp"
#include "rclcpp/guard_condition.hpp"
#include "rclcpp/executor_options.hpp"
#include "rclcpp/future_return_code.hpp"
#include "rclcpp/memory_strategies.hpp"
#include "rclcpp/memory_strategy.hpp"
#include "rclcpp/node_interfaces/node_base_interface.hpp"
#include "rclcpp/utilities.hpp"
#include "rclcpp/visibility_control.hpp"

namespace rclcpp
{

typedef std::map<rclcpp::CallbackGroup::WeakPtr,
    rclcpp::node_interfaces::NodeBaseInterface::WeakPtr,
    std::owner_less<rclcpp::CallbackGroup::WeakPtr>> WeakCallbackGroupsToNodesMap;

// Forward declaration is used in convenience method signature.
class Node;

/// Coordinate the order and timing of available communication tasks.
/**
 * Executor provides spin functions (including spin_node_once and spin_some).
 * It coordinates the nodes and callback groups by looking for available work and completing it,
 * based on the threading or concurrency scheme provided by the subclass implementation.
 * An example of available work is executing a subscription callback, or a timer callback.
 * The executor structure allows for a decoupling of the communication graph and the execution
 * model.
 * See SingleThreadedExecutor and MultiThreadedExecutor for examples of execution paradigms.
 */
class Executor
{
public:
  RCLCPP_SMART_PTR_DEFINITIONS_NOT_COPYABLE(Executor)

  /// Default constructor.
  /**
   * \param[in] options Options used to configure the executor.
   */
  RCLCPP_PUBLIC
  explicit Executor(const rclcpp::ExecutorOptions & options = rclcpp::ExecutorOptions());

  /// Default destructor.
  RCLCPP_PUBLIC
  virtual ~Executor();

  /// Do work periodically as it becomes available to us. Blocking call, may block indefinitely.
  // It is up to the implementation of Executor to implement spin.
  virtual void
  spin() = 0;

  /// Add a callback group to an executor.
  /**
   * An executor can have zero or more callback groups which provide work during `spin` functions.
   * When an executor attempts to add a callback group, the executor checks to see if it is already
   * associated with another executor, and if it has been, then an exception is thrown.
   * Otherwise, the callback group is added to the executor.
   *
   * Adding a callback group with this method does not associate its node with this executor
   * in any way
   *
   * \param[in] group_ptr a shared ptr that points to a callback group
   * \param[in] node_ptr a shared pointer that points to a node base interface
   * \param[in] notify True to trigger the interrupt guard condition during this function. If
   * the executor is blocked at the rmw layer while waiting for work and it is notified that a new
   * callback group was added, it will wake up.
   * \throw std::runtime_error if the callback group is associated to an executor
   */
  RCLCPP_PUBLIC
  virtual void
  add_callback_group(
    rclcpp::CallbackGroup::SharedPtr group_ptr,
    rclcpp::node_interfaces::NodeBaseInterface::SharedPtr node_ptr,
    bool notify = true);

  /// Get callback groups that belong to executor.
  /**
   * This function returns a vector of weak pointers that point to callback groups that were
   * associated with the executor.
   * The callback groups associated with this executor may have been added with
   * `add_callback_group`, or added when a node was added to the executor with `add_node`, or
   * automatically added when it created by a node already associated with this executor and the
   * automatically_add_to_executor_with_node parameter was true.
   *
   * \return a vector of weak pointers that point to callback groups that are associated with
   * the executor
   */
  RCLCPP_PUBLIC
  virtual std::vector<rclcpp::CallbackGroup::WeakPtr>
  get_all_callback_groups();

  /// Get callback groups that belong to executor.
  /**
   * This function returns a vector of weak pointers that point to callback groups that were
   * associated with the executor.
   * The callback groups associated with this executor have been added with
   * `add_callback_group`.
   *
   * \return a vector of weak pointers that point to callback groups that are associated with
   * the executor
   */
  RCLCPP_PUBLIC
  virtual std::vector<rclcpp::CallbackGroup::WeakPtr>
  get_manually_added_callback_groups();

  /// Get callback groups that belong to executor.
  /**
   * This function returns a vector of weak pointers that point to callback groups that were
   * added from a node that is associated with the executor.
   * The callback groups are added when a node is added to the executor with `add_node`, or
   * automatically if they are created in the future by that node and have the
   * automatically_add_to_executor_with_node argument set to true.
   *
   * \return a vector of weak pointers that point to callback groups from a node associated with
   * the executor
   */
  RCLCPP_PUBLIC
  virtual std::vector<rclcpp::CallbackGroup::WeakPtr>
  get_automatically_added_callback_groups_from_nodes();

  /// Remove a callback group from the executor.
  /**
   * The callback group is removed from and disassociated with the executor.
   * If the callback group removed was the last callback group from the node
   * that is associated with the executor, the interrupt guard condition
   * is triggered and node's guard condition is removed from the executor.
   *
   * This function only removes a callback group that was manually added with
   * rclcpp::Executor::add_callback_group.
   * To remove callback groups that were added from a node using
   * rclcpp::Executor::add_node, use rclcpp::Executor::remove_node instead.
   *
   * \param[in] group_ptr Shared pointer to the callback group to be added.
   * \param[in] notify True to trigger the interrupt guard condition during this function. If
   * the executor is blocked at the rmw layer while waiting for work and it is notified that a
   * callback group was removed, it will wake up.
   * \throw std::runtime_error if node is deleted before callback group
   * \throw std::runtime_error if the callback group is not associated with the executor
   */
  RCLCPP_PUBLIC
  virtual void
  remove_callback_group(
    rclcpp::CallbackGroup::SharedPtr group_ptr,
    bool notify = true);

  /// Add a node to the executor.
  /**
   * Nodes have associated callback groups, and this method adds any of those callback groups
   * to this executor which have their automatically_add_to_executor_with_node parameter true.
   * The node is also associated with the executor so that future callback groups which are
   * created on the node with the automatically_add_to_executor_with_node parameter set to true
   * are also automatically associated with this executor.
   *
   * Callback groups with the automatically_add_to_executor_with_node parameter set to false must
   * be manually added to an executor using the rclcpp::Executor::add_callback_group method.
   *
   * If a node is already associated with an executor, this method throws an exception.
   *
   * \param[in] node_ptr Shared pointer to the node to be added.
   * \param[in] notify True to trigger the interrupt guard condition during this function. If
   * the executor is blocked at the rmw layer while waiting for work and it is notified that a new
   * node was added, it will wake up.
   * \throw std::runtime_error if a node is already associated to an executor
   */
  RCLCPP_PUBLIC
  virtual void
  add_node(rclcpp::node_interfaces::NodeBaseInterface::SharedPtr node_ptr, bool notify = true);

  /// Convenience function which takes Node and forwards NodeBaseInterface.
  /**
   * \see rclcpp::Executor::add_node
   */
  RCLCPP_PUBLIC
  virtual void
  add_node(std::shared_ptr<rclcpp::Node> node_ptr, bool notify = true);

  /// Remove a node from the executor.
  /**
   * Any callback groups automatically added when this node was added with
   * rclcpp::Executor::add_node are automatically removed, and the node is no longer associated
   * with this executor.
   *
   * This also means that future callback groups created by the given node are no longer
   * automatically added to this executor.
   *
   * \param[in] node_ptr Shared pointer to the node to remove.
   * \param[in] notify True to trigger the interrupt guard condition and wake up the executor.
   * This is useful if the last node was removed from the executor while the executor was blocked
   * waiting for work in another thread, because otherwise the executor would never be notified.
   * \throw std::runtime_error if the node is not associated with an executor.
   * \throw std::runtime_error if the node is not associated with this executor.
   */
  RCLCPP_PUBLIC
  virtual void
  remove_node(rclcpp::node_interfaces::NodeBaseInterface::SharedPtr node_ptr, bool notify = true);

  /// Convenience function which takes Node and forwards NodeBaseInterface.
  /**
   * \see rclcpp::Executor::remove_node
   */
  RCLCPP_PUBLIC
  virtual void
  remove_node(std::shared_ptr<rclcpp::Node> node_ptr, bool notify = true);

  /// Add a node to executor, execute the next available unit of work, and remove the node.
  /**
   * \param[in] node Shared pointer to the node to add.
   * \param[in] timeout How long to wait for work to become available. Negative values cause
   * spin_node_once to block indefinitely (the default behavior). A timeout of 0 causes this
   * function to be non-blocking.
   */
  template<typename RepT = int64_t, typename T = std::milli>
  void
  spin_node_once(
    rclcpp::node_interfaces::NodeBaseInterface::SharedPtr node,
    std::chrono::duration<RepT, T> timeout = std::chrono::duration<RepT, T>(-1))
  {
    return spin_node_once_nanoseconds(
      node,
      std::chrono::duration_cast<std::chrono::nanoseconds>(timeout)
    );
  }

  /// Convenience function which takes Node and forwards NodeBaseInterface.
  template<typename NodeT = rclcpp::Node, typename RepT = int64_t, typename T = std::milli>
  void
  spin_node_once(
    std::shared_ptr<NodeT> node,
    std::chrono::duration<RepT, T> timeout = std::chrono::duration<RepT, T>(-1))
  {
    return spin_node_once_nanoseconds(
      node->get_node_base_interface(),
      std::chrono::duration_cast<std::chrono::nanoseconds>(timeout)
    );
  }

  /// Add a node, complete all immediately available work, and remove the node.
  /**
   * \param[in] node Shared pointer to the node to add.
   */
  RCLCPP_PUBLIC
  void
  spin_node_some(rclcpp::node_interfaces::NodeBaseInterface::SharedPtr node);

  /// Convenience function which takes Node and forwards NodeBaseInterface.
  RCLCPP_PUBLIC
  void
  spin_node_some(std::shared_ptr<rclcpp::Node> node);

  /// Collect work once and execute all available work, optionally within a duration.
  /**
   * This function can be overridden. The default implementation is suitable for a
   * single-threaded model of execution.
   * Adding subscriptions, timers, services, etc. with blocking callbacks will cause this function
   * to block (which may have unintended consequences).
   *
   * \param[in] max_duration The maximum amount of time to spend executing work, or 0 for no limit.
   * Note that spin_some() may take longer than this time as it only returns once max_duration has
   * been exceeded.
   */
  RCLCPP_PUBLIC
  virtual void
  spin_some(std::chrono::nanoseconds max_duration = std::chrono::nanoseconds(0));

  /// Collect and execute work repeatedly within a duration or until no more work is available.
  /**
   * This function can be overridden. The default implementation is suitable for a
   * single-threaded model of execution.
   * Adding subscriptions, timers, services, etc. with blocking callbacks will cause this function
   * to block (which may have unintended consequences).
   * If the time that waitables take to be executed is longer than the period on which new waitables
   * become ready, this method will execute work repeatedly until `max_duration` has elapsed.
   *
   * \param[in] max_duration The maximum amount of time to spend executing work, must be >= 0.
   *   `0` is potentially block forever until no more work is available.
   * \throw std::invalid_argument if max_duration is less than 0.
   * Note that spin_all() may take longer than this time as it only returns once max_duration has
   * been exceeded.
   */
  RCLCPP_PUBLIC
  virtual void
  spin_all(std::chrono::nanoseconds max_duration);

  RCLCPP_PUBLIC
  virtual void
  spin_once(std::chrono::nanoseconds timeout = std::chrono::nanoseconds(-1));

  /// Spin (blocking) until the condition is complete, it times out waiting,
  /// or rclcpp is interrupted.
  /**
   * \param[in] future The condition which can be callable or future type to wait on.
   *   If this function returns SUCCESS, the future can be
   *   accessed without blocking (though it may still throw an exception).
   * \param[in] timeout Optional timeout parameter, which gets passed to Executor::spin_node_once.
   *   `-1` is block forever, `0` is non-blocking.
   *   If the time spent inside the blocking loop exceeds this timeout, return a TIMEOUT return
   *   code.
   * \return The return code, one of `SUCCESS`, `INTERRUPTED`, or `TIMEOUT`.
   */
  template<typename ConditionT, typename DurationT = std::chrono::milliseconds>
  FutureReturnCode
  spin_until_complete(
    const ConditionT & condition,
    DurationT timeout = DurationT(-1))
  {
    if constexpr (std::is_invocable_v<ConditionT>) {
      using RetT = std::invoke_result_t<ConditionT>;
      static_assert(
        std::is_same_v<bool, RetT>,
        "Conditional callable has to return boolean type");
      return spin_until_complete_impl(condition, timeout);
    } else {
      auto check_future = [&condition]() {
          return condition.wait_for(std::chrono::seconds(0)) ==
                 std::future_status::ready;
        };
      return spin_until_complete_impl(check_future, timeout);
    }
  }

  /// Spin (blocking) for at least the given amount of duration.
  /**
   * \param[in] duration gets passed to Executor::spin_node_once,
   *   spins the executor for given duration.
   */
  template<typename DurationT>
  void
  spin_for(DurationT duration)
  {
    (void)spin_until_complete([]() {return false;}, duration);
  }

  /// Spin (blocking) until the future is complete, it times out waiting, or rclcpp is interrupted.
  /**
   * \param[in] future The future to wait on. If this function returns SUCCESS, the future can be
   *   accessed without blocking (though it may still throw an exception).
   * \param[in] timeout Optional timeout parameter, which gets passed to Executor::spin_node_once.
   *   `-1` is block forever, `0` is non-blocking.
   *   If the time spent inside the blocking loop exceeds this timeout, return a TIMEOUT return
   *   code.
   * \return The return code, one of `SUCCESS`, `INTERRUPTED`, or `TIMEOUT`.
   */
  template<typename FutureT, typename TimeRepT = int64_t, typename TimeT = std::milli>
  [[deprecated("use spin_until_complete(const ConditionT & condition, DurationT timeout) instead")]]
  FutureReturnCode
  spin_until_future_complete(
    const FutureT & future,
    std::chrono::duration<TimeRepT, TimeT> timeout = std::chrono::duration<TimeRepT, TimeT>(-1))
  {
    return spin_until_complete(future, timeout);
  }

  /// Cancel any running spin* function, causing it to return.
  /**
   * This function can be called asynchonously from any thread.
   * \throws std::runtime_error if there is an issue triggering the guard condition
   */
  RCLCPP_PUBLIC
  void
  cancel();

  /// Support dynamic switching of the memory strategy.
  /**
   * Switching the memory strategy while the executor is spinning in another threading could have
   * unintended consequences.
   * \param[in] memory_strategy Shared pointer to the memory strategy to set.
   * \throws std::runtime_error if memory_strategy is null
   */
  RCLCPP_PUBLIC
  void
  set_memory_strategy(memory_strategy::MemoryStrategy::SharedPtr memory_strategy);

  /// Returns true if the executor is currently spinning.
  /**
   * This function can be called asynchronously from any thread.
   * \return True if the executor is currently spinning.
   */
  RCLCPP_PUBLIC
  bool
  is_spinning();

protected:
  RCLCPP_PUBLIC
  void
  spin_node_once_nanoseconds(
    rclcpp::node_interfaces::NodeBaseInterface::SharedPtr node,
    std::chrono::nanoseconds timeout);

  RCLCPP_PUBLIC
  void
  spin_some_impl(std::chrono::nanoseconds max_duration, bool exhaustive);

  /// Find the next available executable and do the work associated with it.
  /**
   * \param[in] any_exec Union structure that can hold any executable type (timer, subscription,
   * service, client).
   * \throws std::runtime_error if there is an issue triggering the guard condition
   */
  RCLCPP_PUBLIC
  void
  execute_any_executable(AnyExecutable & any_exec);

  RCLCPP_PUBLIC
  static void
  execute_subscription(
    rclcpp::SubscriptionBase::SharedPtr subscription);

  RCLCPP_PUBLIC
  static void
  execute_timer(rclcpp::TimerBase::SharedPtr timer);

  RCLCPP_PUBLIC
  static void
  execute_service(rclcpp::ServiceBase::SharedPtr service);

  RCLCPP_PUBLIC
  static void
  execute_client(rclcpp::ClientBase::SharedPtr client);

  /**
   * \throws std::runtime_error if the wait set can be cleared
   */
  RCLCPP_PUBLIC
  void
  wait_for_work(std::chrono::nanoseconds timeout = std::chrono::nanoseconds(-1));

  RCLCPP_PUBLIC
  rclcpp::node_interfaces::NodeBaseInterface::SharedPtr
  get_node_by_group(
    const WeakCallbackGroupsToNodesMap & weak_groups_to_nodes,
    rclcpp::CallbackGroup::SharedPtr group);

  /// Return true if the node has been added to this executor.
  /**
   * \param[in] node_ptr a shared pointer that points to a node base interface
   * \param[in] weak_groups_to_nodes map to nodes to lookup
   * \return true if the node is associated with the executor, otherwise false
   */
  RCLCPP_PUBLIC
  bool
  has_node(
    const rclcpp::node_interfaces::NodeBaseInterface::SharedPtr node_ptr,
    const WeakCallbackGroupsToNodesMap & weak_groups_to_nodes) const;

  RCLCPP_PUBLIC
  rclcpp::CallbackGroup::SharedPtr
  get_group_by_timer(rclcpp::TimerBase::SharedPtr timer);

  /// Add a callback group to an executor
  /**
   * \see rclcpp::Executor::add_callback_group
   */
  RCLCPP_PUBLIC
  virtual void
  add_callback_group_to_map(
    rclcpp::CallbackGroup::SharedPtr group_ptr,
    rclcpp::node_interfaces::NodeBaseInterface::SharedPtr node_ptr,
    WeakCallbackGroupsToNodesMap & weak_groups_to_nodes,
    bool notify = true) RCPPUTILS_TSA_REQUIRES(mutex_);

  /// Remove a callback group from the executor.
  /**
   * \see rclcpp::Executor::remove_callback_group
   */
  RCLCPP_PUBLIC
  virtual void
  remove_callback_group_from_map(
    rclcpp::CallbackGroup::SharedPtr group_ptr,
    WeakCallbackGroupsToNodesMap & weak_groups_to_nodes,
    bool notify = true) RCPPUTILS_TSA_REQUIRES(mutex_);

  RCLCPP_PUBLIC
  bool
  get_next_ready_executable(AnyExecutable & any_executable);

  RCLCPP_PUBLIC
  bool
  get_next_ready_executable_from_map(
    AnyExecutable & any_executable,
    const WeakCallbackGroupsToNodesMap & weak_groups_to_nodes);

  RCLCPP_PUBLIC
  bool
  get_next_executable(
    AnyExecutable & any_executable,
    std::chrono::nanoseconds timeout = std::chrono::nanoseconds(-1));

  /// Add all callback groups that can be automatically added from associated nodes.
  /**
   * The executor, before collecting entities, verifies if any callback group from
   * nodes associated with the executor, which is not already associated to an executor,
   * can be automatically added to this executor.
   * This takes care of any callback group that has been added to a node but not explicitly added
   * to the executor.
   * It is important to note that in order for the callback groups to be automatically added to an
   * executor through this function, the node of the callback groups needs to have been added
   * through the `add_node` method.
   */
  RCLCPP_PUBLIC
  virtual void
  add_callback_groups_from_nodes_associated_to_executor() RCPPUTILS_TSA_REQUIRES(mutex_);

  /// Spinning state, used to prevent multi threaded calls to spin and to cancel blocking spins.
  std::atomic_bool spinning;

  /// Guard condition for signaling the rmw layer to wake up for special events.
  rclcpp::GuardCondition interrupt_guard_condition_;

  std::shared_ptr<rclcpp::GuardCondition> shutdown_guard_condition_;

  /// Wait set for managing entities that the rmw layer waits on.
  rcl_wait_set_t wait_set_ = rcl_get_zero_initialized_wait_set();

  // Mutex to protect the subsequent memory_strategy_.
  mutable std::mutex mutex_;

  /// The memory strategy: an interface for handling user-defined memory allocation strategies.
  memory_strategy::MemoryStrategy::SharedPtr
  memory_strategy_ RCPPUTILS_TSA_PT_GUARDED_BY(mutex_);

  /// The context associated with this executor.
  std::shared_ptr<rclcpp::Context> context_;

  RCLCPP_DISABLE_COPY(Executor)

  RCLCPP_PUBLIC
  virtual void
  spin_once_impl(std::chrono::nanoseconds timeout);

<<<<<<< HEAD
protected:
  // Implementation details, used by spin_until_complete and spin_for.
  // Previouse implementation of spin_until_future_complete.
  template<typename ConditionT, typename DurationT>
  FutureReturnCode
  spin_until_complete_impl(ConditionT condition, DurationT timeout)
  {
    auto end_time = std::chrono::steady_clock::now();
    std::chrono::nanoseconds timeout_ns = std::chrono::duration_cast<std::chrono::nanoseconds>(
      timeout);
    if (timeout_ns > std::chrono::nanoseconds::zero()) {
      end_time += timeout_ns;
    }
    std::chrono::nanoseconds timeout_left = timeout_ns;

    // Preliminary check, finish if conditon is done already.
    if (condition()) {
      return FutureReturnCode::SUCCESS;
    }

    if (spinning.exchange(true)) {
      throw std::runtime_error("spin_until_complete() called while already spinning");
    }
    RCPPUTILS_SCOPE_EXIT(this->spinning.store(false); );
    while (rclcpp::ok(this->context_) && spinning.load()) {
      // Do one item of work.
      spin_once_impl(timeout_left);

      if (condition()) {
        return FutureReturnCode::SUCCESS;
      }
      // If the original timeout is < 0, then this is blocking, never TIMEOUT.
      if (timeout_ns < std::chrono::nanoseconds::zero()) {
        continue;
      }
      // Otherwise check if we still have time to wait, return TIMEOUT if not.
      auto now = std::chrono::steady_clock::now();
      if (now >= end_time) {
        return FutureReturnCode::TIMEOUT;
      }
      // Subtract the elapsed time from the original timeout.
      timeout_left = std::chrono::duration_cast<std::chrono::nanoseconds>(end_time - now);
    }

    // The condition did not pass before ok() returned false, return INTERRUPTED.
    return FutureReturnCode::INTERRUPTED;
  }

public:
  typedef std::map<rclcpp::node_interfaces::NodeBaseInterface::WeakPtr,
=======
  typedef std::map<rclcpp::CallbackGroup::WeakPtr,
>>>>>>> ab71df3c
      const rclcpp::GuardCondition *,
      std::owner_less<rclcpp::CallbackGroup::WeakPtr>>
    WeakCallbackGroupsToGuardConditionsMap;

  /// maps callback groups to guard conditions
  WeakCallbackGroupsToGuardConditionsMap
  weak_groups_to_guard_conditions_ RCPPUTILS_TSA_GUARDED_BY(mutex_);

  /// maps callback groups associated to nodes
  WeakCallbackGroupsToNodesMap
  weak_groups_associated_with_executor_to_nodes_ RCPPUTILS_TSA_GUARDED_BY(mutex_);

  /// maps callback groups to nodes associated with executor
  WeakCallbackGroupsToNodesMap
  weak_groups_to_nodes_associated_with_executor_ RCPPUTILS_TSA_GUARDED_BY(mutex_);

  /// maps all callback groups to nodes
  WeakCallbackGroupsToNodesMap
  weak_groups_to_nodes_ RCPPUTILS_TSA_GUARDED_BY(mutex_);

  /// nodes that are associated with the executor
  std::list<rclcpp::node_interfaces::NodeBaseInterface::WeakPtr>
  weak_nodes_ RCPPUTILS_TSA_GUARDED_BY(mutex_);

  /// shutdown callback handle registered to Context
  rclcpp::OnShutdownCallbackHandle shutdown_callback_handle_;
};

}  // namespace rclcpp

#endif  // RCLCPP__EXECUTOR_HPP_<|MERGE_RESOLUTION|>--- conflicted
+++ resolved
@@ -562,7 +562,6 @@
   virtual void
   spin_once_impl(std::chrono::nanoseconds timeout);
 
-<<<<<<< HEAD
 protected:
   // Implementation details, used by spin_until_complete and spin_for.
   // Previouse implementation of spin_until_future_complete.
@@ -612,10 +611,7 @@
   }
 
 public:
-  typedef std::map<rclcpp::node_interfaces::NodeBaseInterface::WeakPtr,
-=======
   typedef std::map<rclcpp::CallbackGroup::WeakPtr,
->>>>>>> ab71df3c
       const rclcpp::GuardCondition *,
       std::owner_less<rclcpp::CallbackGroup::WeakPtr>>
     WeakCallbackGroupsToGuardConditionsMap;
